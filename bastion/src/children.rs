--- conflicted
+++ resolved
@@ -464,12 +464,7 @@
 
             let child_ref = ChildRef::new(id.clone(), sender.clone());
             let children = self.as_ref();
-<<<<<<< HEAD
-            // FIXME: panics?
-            let supervisor = self.bcast.parent().clone().into_supervisor().unwrap();
-=======
             let supervisor = self.bcast.parent().clone().into_supervisor();
->>>>>>> 3bb357c9
 
             let state = ContextState::new();
             let state = Qutex::new(state);
