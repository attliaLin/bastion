use crate::broadcast::Sender;
use uuid::Uuid;

pub struct BastionContext {
	id: Uuid,
	parent: Sender,
}

impl BastionContext {
	pub(super) fn new(id: Uuid, parent: Sender) -> Self {
		BastionContext { id, parent }
	}

<<<<<<< HEAD
impl Debug for BastionContext {
    fn fmt(&self, f: &mut Formatter) -> Result<(), fmt::Error> {
        f.debug_struct("BastionContext")
            .field("parent", &self.parent)
            .field("descendants", &self.descendants)
            .field("killed", &self.killed)
            .field("TX", &self.bcast_tx)
            .field("RX", &self.bcast_rx)
            .finish()
    }
=======
	pub fn id(&self) -> &Uuid {
		&self.id
	}
>>>>>>> 055c746f
}<|MERGE_RESOLUTION|>--- conflicted
+++ resolved
@@ -11,20 +11,7 @@
 		BastionContext { id, parent }
 	}
 
-<<<<<<< HEAD
-impl Debug for BastionContext {
-    fn fmt(&self, f: &mut Formatter) -> Result<(), fmt::Error> {
-        f.debug_struct("BastionContext")
-            .field("parent", &self.parent)
-            .field("descendants", &self.descendants)
-            .field("killed", &self.killed)
-            .field("TX", &self.bcast_tx)
-            .field("RX", &self.bcast_rx)
-            .finish()
-    }
-=======
 	pub fn id(&self) -> &Uuid {
 		&self.id
 	}
->>>>>>> 055c746f
 }